from harbor.data import ActiveInactiveDataset
from harbor.plot_schema import RocCurve, PrecisionRecallCurve, RocCurveUncertainty
from sklearn.metrics import roc_curve, roc_auc_score, precision_recall_curve, auc
from pydantic import BaseModel, Field
import numpy as np


def get_ci_from_bootstraps(
    values: list[float], alpha: float = 0.95
) -> tuple[float, float]:
    """
    Calculate the confidence interval of a list of values
    """
    sorted_values = np.sort(values)
    n_values = len(sorted_values)
    lower_index = sorted_values[int(n_values * (1 - alpha))]
    upper_index = sorted_values[int(n_values * alpha)]
    return (lower_index, upper_index)


def get_roc_curve(dataset: ActiveInactiveDataset, model_id: str) -> RocCurve:
    fpr, tpr, thresholds = roc_curve(
        dataset.experimental_values, dataset.get_higher_is_better_values()
    )
    return RocCurve(
        model_id=model_id,
        fpr=fpr.tolist(),
        tpr=tpr.tolist(),
        thresholds=thresholds.tolist(),
<<<<<<< HEAD
        auc=roc_auc_score(dataset.experimental_values, dataset.predicted_values),
        dataset=dataset,
=======
        auc=roc_auc_score(
            dataset.experimental_values, dataset.get_higher_is_better_values()
        ),
>>>>>>> ac6d4ee6
    )


def get_roc_curve_with_uncertainty(
    dataset: ActiveInactiveDataset, model_id: str, n_bootstraps: int = 1000
) -> RocCurveUncertainty:
    fpr, tpr, thresholds = roc_curve(
        dataset.experimental_values, dataset.get_higher_is_better_values()
    )
    aucs = []
    for _ in range(n_bootstraps):
        indices = np.random.choice(
            range(len(dataset.experimental_values)),
            len(dataset.experimental_values),
            replace=True,
        )
        if len(np.unique(dataset.experimental_values[indices])) < 2:
            continue
        aucs.append(
            roc_auc_score(
                dataset.experimental_values[indices],
                dataset.get_higher_is_better_values()[indices],
            )
        )
<<<<<<< HEAD
    return_curve = RocCurveUncertainty(
        id=model_id,
=======
    return RocCurveUncertainty(
        model_id=model_id,
>>>>>>> ac6d4ee6
        fpr=fpr.tolist(),
        tpr=tpr.tolist(),
        thresholds=thresholds.tolist(),
        auc=np.mean(aucs),
        auc_ci=get_ci_from_bootstraps(aucs),
        dataset=dataset,
    )
    # This is hacky, without this `dataset` will return None
    return_curve.dataset = dataset
    return return_curve<|MERGE_RESOLUTION|>--- conflicted
+++ resolved
@@ -27,14 +27,9 @@
         fpr=fpr.tolist(),
         tpr=tpr.tolist(),
         thresholds=thresholds.tolist(),
-<<<<<<< HEAD
-        auc=roc_auc_score(dataset.experimental_values, dataset.predicted_values),
-        dataset=dataset,
-=======
         auc=roc_auc_score(
             dataset.experimental_values, dataset.get_higher_is_better_values()
         ),
->>>>>>> ac6d4ee6
     )
 
 
@@ -59,20 +54,11 @@
                 dataset.get_higher_is_better_values()[indices],
             )
         )
-<<<<<<< HEAD
-    return_curve = RocCurveUncertainty(
-        id=model_id,
-=======
     return RocCurveUncertainty(
         model_id=model_id,
->>>>>>> ac6d4ee6
         fpr=fpr.tolist(),
         tpr=tpr.tolist(),
         thresholds=thresholds.tolist(),
         auc=np.mean(aucs),
         auc_ci=get_ci_from_bootstraps(aucs),
-        dataset=dataset,
-    )
-    # This is hacky, without this `dataset` will return None
-    return_curve.dataset = dataset
-    return return_curve+    )